/*
Copyright 2017 The Kubernetes Authors.

Licensed under the Apache License, Version 2.0 (the "License");
you may not use this file except in compliance with the License.
You may obtain a copy of the License at

    http://www.apache.org/licenses/LICENSE-2.0

Unless required by applicable law or agreed to in writing, software
distributed under the License is distributed on an "AS IS" BASIS,
WITHOUT WARRANTIES OR CONDITIONS OF ANY KIND, either express or implied.
See the License for the specific language governing permissions and
limitations under the License.
*/

package main

import (
	"encoding/json"
	"flag"
	"io/ioutil"
	"net/http"

	"github.com/golang/glog"
<<<<<<< HEAD
	genieUtils "github.com/network-admission-controller/utils"
=======
>>>>>>> 3903df21
	"k8s.io/api/admission/v1beta1"
	metav1 "k8s.io/apimachinery/pkg/apis/meta/v1"
	genieUtils "github.com/network-admission-controller/utils"

)

// only allow logical networks objects to be created only when all input validations are passed
func admit(data []byte) *v1beta1.AdmissionResponse {
	ar := v1beta1.AdmissionReview{}

<<<<<<< HEAD
=======

>>>>>>> 3903df21
	if err := json.Unmarshal(data, &ar); err != nil {
		glog.Error(err)
		return nil
	}
	// The externalAdmissionHookConfiguration registered via selfRegistration
	// asks the kube-apiserver only sends admission request regarding logical networks.
	logicalNwResource := metav1.GroupVersionResource{Group: "alpha.network.k8s.io", Version: "v1", Resource: "logicalnetworks"}
	if ar.Request.Resource != logicalNwResource {
		glog.Errorf("expect resource to be %s", logicalNwResource)
		return nil
	}

	raw := ar.Request.Object.Raw
<<<<<<< HEAD

	logicalNw := genieUtils.LogicalNetwork{}
	if err := json.Unmarshal(raw, &logicalNw); err != nil {
=======
	glog.Info("raw =", raw)

	logicalNw := genieUtils.LogicalNetwork{}
	if err := json.Unmarshal(raw, &logicalNw); err != nil {
		glog.Info("Unmarshal failed")
>>>>>>> 3903df21
		glog.Error(err)
		return nil
	}

	admissionResponse := validateNetworkParas(&logicalNw)

	return admissionResponse
}

// Will be called whenever user create logical network object
func serve(w http.ResponseWriter, r *http.Request) {
	var body []byte
	if r.Body != nil {
		if data, err := ioutil.ReadAll(r.Body); err == nil {
			body = data
		}
	}

	// verify the content type is accurate
	contentType := r.Header.Get("Content-Type")
	if contentType != "application/json" {
		glog.Errorf("contentType=%s, expect application/json", contentType)
		return
	}

	reviewStatus := admit(body)
	ar := v1beta1.AdmissionReview{
		Response: reviewStatus,
	}

	resp, err := json.Marshal(ar)
	if err != nil {
		glog.Error(err)
	}
	if _, err := w.Write(resp); err != nil {
		glog.Error(err)
	}
}

func main() {
	flag.Parse()
	http.HandleFunc("/", serve)
	initURLs()
	clientset := getClient()
	server := &http.Server{
		Addr:      ":8000",
		TLSConfig: configTLS(clientset),
	}
	go selfRegistration(clientset, caCert)
	server.ListenAndServeTLS("", "")
}<|MERGE_RESOLUTION|>--- conflicted
+++ resolved
@@ -23,13 +23,9 @@
 	"net/http"
 
 	"github.com/golang/glog"
-<<<<<<< HEAD
 	genieUtils "github.com/network-admission-controller/utils"
-=======
->>>>>>> 3903df21
 	"k8s.io/api/admission/v1beta1"
 	metav1 "k8s.io/apimachinery/pkg/apis/meta/v1"
-	genieUtils "github.com/network-admission-controller/utils"
 
 )
 
@@ -37,10 +33,6 @@
 func admit(data []byte) *v1beta1.AdmissionResponse {
 	ar := v1beta1.AdmissionReview{}
 
-<<<<<<< HEAD
-=======
-
->>>>>>> 3903df21
 	if err := json.Unmarshal(data, &ar); err != nil {
 		glog.Error(err)
 		return nil
@@ -54,17 +46,9 @@
 	}
 
 	raw := ar.Request.Object.Raw
-<<<<<<< HEAD
 
 	logicalNw := genieUtils.LogicalNetwork{}
 	if err := json.Unmarshal(raw, &logicalNw); err != nil {
-=======
-	glog.Info("raw =", raw)
-
-	logicalNw := genieUtils.LogicalNetwork{}
-	if err := json.Unmarshal(raw, &logicalNw); err != nil {
-		glog.Info("Unmarshal failed")
->>>>>>> 3903df21
 		glog.Error(err)
 		return nil
 	}
