--- conflicted
+++ resolved
@@ -28,11 +28,7 @@
 	"strings"
 	"strconv"
 	. "github.com/Huawei-PaaS/CNI-Genie/utils"
-	//genie "github.com/Huawei-PaaS/CNI-Genie/genie"
-<<<<<<< HEAD
 	"github.com/Huawei-PaaS/CNI-Genie/genie"
-=======
->>>>>>> 48c609ed
 )
 
 func init() {
@@ -193,7 +189,6 @@
 	fmt.Fprintf(os.Stderr, "CNI Genie annot= %s\n", annot)
 	annotStringArray = strings.Split(annot["cni"], ",")
 	if annotStringArray[0] == "" {
-<<<<<<< HEAD
 		annotStringArray, _ = genie.GetCNSOrderByNetworkBandwith("http://127.0.0.1:4194", 3)
 		//TODO (Kaveh): Handle nil case here.
 		/*if annotStringArray != nil {
@@ -211,19 +206,6 @@
 		podTmp, _ := client.Pods(string(k8sArgs.K8S_POD_NAMESPACE)).Get(fmt.Sprintf("%s", k8sArgs.K8S_POD_NAME), metav1.GetOptions{})
 		fmt.Fprintf(os.Stderr, "CNI Genie pod.Annotations[cni] after = %s\n",podTmp.Annotations["cni"])
 	}
-
-=======
-		//annotStringArray[0], _ = genie.GetCNSOrderByNetworkBandwith("http://127.0.0.1:4194", 3)
-		annotStringArray[0] = "weave"
-		pod, _ := client.Pods(string(k8sArgs.K8S_POD_NAMESPACE)).Get(fmt.Sprintf("%s", k8sArgs.K8S_POD_NAME), metav1.GetOptions{})
-		pod.Annotations["cni"] = annotStringArray[0]
-		fmt.Fprintf(os.Stderr, "CNI Genie pod.Annotations[cni] before = %s\n",pod.Annotations["cni"])
-		client.Pods(string(k8sArgs.K8S_POD_NAMESPACE)).Update(pod)
-		podTmp, _ := client.Pods(string(k8sArgs.K8S_POD_NAMESPACE)).Get(fmt.Sprintf("%s", k8sArgs.K8S_POD_NAME), metav1.GetOptions{})
-		fmt.Fprintf(os.Stderr, "CNI Genie pod.Annotations[cni] after = %s\n",podTmp.Annotations["cni"])
-	}
-	
->>>>>>> 48c609ed
 	return annotStringArray, err
 }
 
