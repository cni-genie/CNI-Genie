//
// Licensed under the Apache License, Version 2.0 (the "License");
// you may not use this file except in compliance with the License.
// You may obtain a copy of the License at
//
//     http://www.apache.org/licenses/LICENSE-2.0
//
// Unless required by applicable law or agreed to in writing, software
// distributed under the License is distributed on an "AS IS" BASIS,
// WITHOUT WARRANTIES OR CONDITIONS OF ANY KIND, either express or implied.
// See the License for the specific language governing permissions and
// limitations under the License.
package main

import (
	"encoding/json"
	"fmt"
	"os"
	"runtime"
	"github.com/containernetworking/cni/pkg/skel"
	"github.com/containernetworking/cni/pkg/types"
	"github.com/containernetworking/cni/pkg/version"
	"github.com/containernetworking/cni/pkg/ipam"
	"k8s.io/client-go/kubernetes"
	metav1 "k8s.io/client-go/pkg/apis/meta/v1"
	log "github.com/Sirupsen/logrus"
	"k8s.io/client-go/tools/clientcmd"
	"strings"
	"strconv"
	. "github.com/Huawei-PaaS/CNI-Genie/utils"
	"github.com/Huawei-PaaS/CNI-Genie/genie"
	"github.com/golang/glog"
)

func init() {
	// This ensures that main runs only on main thread (thread group leader).
	// since namespace ops (unshare, setns) are done for a single thread, we
	// must ensure that the goroutine does not jump from OS thread to thread
	runtime.LockOSThread()
}

func cmdAdd(args *skel.CmdArgs) error {

	// Unmarshall the network config, and perform validation
	conf := NetConf{}
	if err := json.Unmarshal(args.StdinData, &conf); err != nil {
		return fmt.Errorf("failed to load netconf: %v", err)
	}

	annots, err := getAnnotStringArray(args)

	if err != nil {
		return fmt.Errorf("cni genie internal error: %v", err)
	}
	// Collect the result in this variable - this is ultimately what gets "returned" by this function by printing
	// it to stdout.
	var result types.Result

	for i,ele := range annots {
		switch ele {
		case "weave":
			conf.IPAM.Type = "weave-ipam"
			conf.Type = "weave-net"
			args.StdinData,_ = json.Marshal(&conf)
			if os.Setenv("CNI_IFNAME", "eth" + strconv.Itoa(i)) != nil {
				fmt.Fprintf(os.Stderr, "CNI_IFNAME Error\n")
			}
			result, err = ipam.ExecAdd("weave-net", args.StdinData)
			if err != nil {
				return err
			}
		case "calico":
			conf.IPAM.Type = "calico-ipam"
			conf.Type = "calico"
			args.StdinData,_ = json.Marshal(&conf)
			if os.Setenv("CNI_IFNAME", "eth" + strconv.Itoa(i)) != nil {
				fmt.Fprintf(os.Stderr, "CNI_IFNAME Error\n")
			}
			result, err = ipam.ExecAdd("calico", args.StdinData)
			if err != nil {
				return err
			}
		case "canal":
			conf.Type = "flannel"
			conf.Delegate.DelegateType = "calico"
			conf.Delegate.EtcdEndpoints = conf.EtcdEndpoints
			conf.Delegate.LogLevel = conf.LogLevel
			conf.Delegate.Policy = conf.Policy
			conf.Delegate.Kubernetes = conf.Kubernetes
			args.StdinData, _ = json.Marshal(&conf)
			if os.Setenv("CNI_IFNAME", "eth" + strconv.Itoa(i)) != nil {
				fmt.Fprintf(os.Stderr, "CNI_IFNAME Error\n")
			}
			result, err = ipam.ExecAdd("flannel", args.StdinData)
			if err != nil {
				return err
			}
		}
		i += 1
	}

	fmt.Fprintf(os.Stderr, "CNI Genie result= %s\n", result)
	return types.PrintResult(result,conf.CNIVersion)
	//return result.Print()
}

func cmdDel(args *skel.CmdArgs) error {
	// Unmarshall the network config, and perform validation
	conf := NetConf{}
	if err := json.Unmarshal(args.StdinData, &conf); err != nil {
		return fmt.Errorf("failed to load netconf: %v", err)
	}

	fmt.Fprintf(os.Stderr, "CNI Genie releasing IP address\n")

	annots, err := getAnnotStringArray(args)

	if err != nil {
		return fmt.Errorf("cni genie internal error: %v", err)
	}
	// Collect the result in this variable - this is ultimately what gets "returned" by this function by printing
	// it to stdout.
	var ipamErr error

	for i,ele := range annots {
		switch ele {
		case "weave":
			conf.IPAM.Type = "weave-ipam"
			conf.Type = "weave-net"
			args.StdinData, _ = json.Marshal(&conf)
			if os.Setenv("CNI_IFNAME", "eth" + strconv.Itoa(i)) != nil {
				fmt.Fprintf(os.Stderr, "CNI_IFNAME Error\n")
			}
			ipamErr := ipam.ExecDel("weave-net", args.StdinData)
			if ipamErr != nil {
				fmt.Fprintf(os.Stderr, "ipamErr= %s\n", ipamErr)
			}
		case "calico":
			conf.IPAM.Type = "calico-ipam"
			conf.Type = "calico"
			args.StdinData, _ = json.Marshal(&conf)
			if os.Setenv("CNI_IFNAME", "eth" + strconv.Itoa(i)) != nil {
				fmt.Fprintf(os.Stderr, "CNI_IFNAME Error\n")
			}
			ipamErr := ipam.ExecDel("calico", args.StdinData)
			if ipamErr != nil {
				fmt.Fprintf(os.Stderr, "ipamErr= %s\n", ipamErr)
			}
		case "canal":
			conf.Type = "flannel"
			conf.Delegate.DelegateType = "calico"
			conf.Delegate.EtcdEndpoints = conf.EtcdEndpoints
			conf.Delegate.LogLevel = conf.LogLevel
			conf.Delegate.Policy = conf.Policy
			conf.Delegate.Kubernetes = conf.Kubernetes
			args.StdinData, _ = json.Marshal(&conf)
			if os.Setenv("CNI_IFNAME", "eth" + strconv.Itoa(i)) != nil {
				fmt.Fprintf(os.Stderr, "CNI_IFNAME Error\n")
			}
			ipamErr := ipam.ExecDel("flannel", args.StdinData)
			if ipamErr != nil {
				fmt.Fprintf(os.Stderr, "ipamErr= %s\n", ipamErr)
			}
		}
		i += 1
	}

	return ipamErr
}

func getAnnotStringArray(args *skel.CmdArgs) ([]string, error) {
	// Unmarshall the network config, and perform validation
	var annots []string
	var finalAnnots []string
	conf := NetConf{}
	if err := json.Unmarshal(args.StdinData, &conf); err != nil {
		return annots, fmt.Errorf("CNI Genie failed to load netconf: %v", err)
	}
	workload, _, err := getIdentifiers(args)
	if err != nil {
		return annots, err
	}

	logger := createContextLogger(workload)
	client, err := newK8sClient(conf, logger)
	if err != nil {
		return annots, err
	}
	k8sArgs := K8sArgs{}
	err = types.LoadArgs(args.Args, &k8sArgs)
	if err != nil {
		return annots, err
	}
	annot := make(map[string]string)
	_, annot, err = getK8sLabelsAnnotations(client, k8sArgs)
<<<<<<< HEAD
	fmt.Fprintf(os.Stderr, "CNI Genie annot= [%s]\n", annot)

	if annot["cni"] == "" {
		glog.V(6).Info("Inside no cni annotation, calling cAdvisor client to retrieve ideal network solution")
		cns, err := genie.GetCNSOrderByNetworkBandwith("http://127.0.0.1:4194", 3)
		if err != nil {
			return nil, fmt.Errorf("CNI Genie failed to retrieve CNS list from cAdvisor = %v", err)
		}
		fmt.Fprintf(os.Stderr, "CNI Genie cns= %v\n", cns)
=======
	fmt.Fprintf(os.Stderr, "CNI Genie annot= %s\n", annot)
	annotStringArray = strings.Split(annot["cni"], ",")
	if annotStringArray[0] == "" {
		//TODO (Karun): Get cAdvisor URL from genie conf file /etc/cni/net.d
		annotStringArray, _ = genie.GetCNSOrderByNetworkBandwith("http://127.0.0.1:4194", 3)
		//TODO (Kaveh): Handle nil case here.
		/*if annotStringArray != nil {

		}*/
		//annotStringArray[0] = "weave"
		fmt.Fprintf(os.Stderr, "CNI Genie annotStringArray= %s\n", annotStringArray)
>>>>>>> 29109a7a
		pod, _ := client.Pods(string(k8sArgs.K8S_POD_NAMESPACE)).Get(fmt.Sprintf("%s", k8sArgs.K8S_POD_NAME), metav1.GetOptions{})
		fmt.Fprintf(os.Stderr, "CNI Genie pod.Annotations[cni] before = %s\n",pod.Annotations["cni"])
		pod.Annotations["cni"] = cns[0]
		pod, err = client.Pods(string(k8sArgs.K8S_POD_NAMESPACE)).Update(pod)
		if err != nil {
			fmt.Errorf("CNI Genie Error updating pod = %s", err)
		}
		podTmp, _ := client.Pods(string(k8sArgs.K8S_POD_NAMESPACE)).Get(fmt.Sprintf("%s", k8sArgs.K8S_POD_NAME), metav1.GetOptions{})
		fmt.Fprintf(os.Stderr, "CNI Genie pod.Annotations[cni] after = %s\n",podTmp.Annotations["cni"])
		finalAnnots = []string {cns[0]}
	} else {
		annots = strings.Split(annot["cni"], ",")
		fmt.Fprintf(os.Stderr, "CNI Genie annots= %v\n", annots)
		finalAnnots = annots
	}
	fmt.Fprintf(os.Stderr, "CNI Genie return finalAnnots = %v\n", finalAnnots)
	return finalAnnots, err
}

func getK8sLabelsAnnotations(client *kubernetes.Clientset, k8sargs K8sArgs) (map[string]string, map[string]string, error) {
	pod, err := client.Pods(string(k8sargs.K8S_POD_NAMESPACE)).Get(fmt.Sprintf("%s", k8sargs.K8S_POD_NAME), metav1.GetOptions{})
	if err != nil {
		return nil, nil, err
	}

	labels := pod.Labels
	if labels == nil {
		labels = make(map[string]string)
	}

	labels["calico/k8s_ns"] = fmt.Sprintf("%s", k8sargs.K8S_POD_NAMESPACE)

	return labels, pod.Annotations, nil
}

// Create a logger which always includes common fields
func createContextLogger(workload string) *log.Entry {
	// A common pattern is to re-use fields between logging statements by re-using
	// the logrus.Entry returned from WithFields()
	contextLogger := log.WithFields(log.Fields{
		"Workload": workload,
	})

	return contextLogger
}

func getIdentifiers(args *skel.CmdArgs) (workloadID string, orchestratorID string, err error) {
	// Determine if running under k8s by checking the CNI args
	k8sArgs := K8sArgs{}
	if err = types.LoadArgs(args.Args, &k8sArgs); err != nil {
		return workloadID, orchestratorID, err
	}

	if string(k8sArgs.K8S_POD_NAMESPACE) != "" && string(k8sArgs.K8S_POD_NAME) != "" {
		workloadID = fmt.Sprintf("%s.%s", k8sArgs.K8S_POD_NAMESPACE, k8sArgs.K8S_POD_NAME)
		orchestratorID = "k8s"
	} else {
		workloadID = args.ContainerID
		orchestratorID = "cni"
	}
	return workloadID, orchestratorID, nil
}

func newK8sClient(conf NetConf, logger *log.Entry) (*kubernetes.Clientset, error) {
	// Some config can be passed in a kubeconfig file
	kubeconfig := conf.Kubernetes.Kubeconfig

	// Config can be overridden by config passed in explicitly in the network config.
	configOverrides := &clientcmd.ConfigOverrides{}

	// If an API root is given, make sure we're using using the name / port rather than
	// the full URL. Earlier versions of the config required the full `/api/v1/` extension,
	// so split that off to ensure compatibility.
	conf.Policy.K8sAPIRoot = strings.Split(conf.Policy.K8sAPIRoot, "/api/")[0]

	var overridesMap = []struct {
		variable *string
		value    string
	}{
		{&configOverrides.ClusterInfo.Server, conf.Policy.K8sAPIRoot},
		{&configOverrides.AuthInfo.ClientCertificate, conf.Policy.K8sClientCertificate},
		{&configOverrides.AuthInfo.ClientKey, conf.Policy.K8sClientKey},
		{&configOverrides.ClusterInfo.CertificateAuthority, conf.Policy.K8sCertificateAuthority},
		{&configOverrides.AuthInfo.Token, conf.Policy.K8sAuthToken},
	}

	// Using the override map above, populate any non-empty values.
	for _, override := range overridesMap {
		if override.value != "" {
			*override.variable = override.value
		}
	}

	// Also allow the K8sAPIRoot to appear under the "kubernetes" block in the network config.
	if conf.Kubernetes.K8sAPIRoot != "" {
		configOverrides.ClusterInfo.Server = conf.Kubernetes.K8sAPIRoot
	}

	// Use the kubernetes client code to load the kubeconfig file and combine it with the overrides.
	config, err := clientcmd.NewNonInteractiveDeferredLoadingClientConfig(
		&clientcmd.ClientConfigLoadingRules{ExplicitPath: kubeconfig},
		configOverrides).ClientConfig()
	if err != nil {
		return nil, err
	}

	logger.Debugf("Kubernetes config %v", config)

	// Create the clientset
	return kubernetes.NewForConfig(config)
}


func main() {
	skel.PluginMain(cmdAdd, cmdDel,version.All)
}<|MERGE_RESOLUTION|>--- conflicted
+++ resolved
@@ -193,7 +193,6 @@
 	}
 	annot := make(map[string]string)
 	_, annot, err = getK8sLabelsAnnotations(client, k8sArgs)
-<<<<<<< HEAD
 	fmt.Fprintf(os.Stderr, "CNI Genie annot= [%s]\n", annot)
 
 	if annot["cni"] == "" {
@@ -203,19 +202,6 @@
 			return nil, fmt.Errorf("CNI Genie failed to retrieve CNS list from cAdvisor = %v", err)
 		}
 		fmt.Fprintf(os.Stderr, "CNI Genie cns= %v\n", cns)
-=======
-	fmt.Fprintf(os.Stderr, "CNI Genie annot= %s\n", annot)
-	annotStringArray = strings.Split(annot["cni"], ",")
-	if annotStringArray[0] == "" {
-		//TODO (Karun): Get cAdvisor URL from genie conf file /etc/cni/net.d
-		annotStringArray, _ = genie.GetCNSOrderByNetworkBandwith("http://127.0.0.1:4194", 3)
-		//TODO (Kaveh): Handle nil case here.
-		/*if annotStringArray != nil {
-
-		}*/
-		//annotStringArray[0] = "weave"
-		fmt.Fprintf(os.Stderr, "CNI Genie annotStringArray= %s\n", annotStringArray)
->>>>>>> 29109a7a
 		pod, _ := client.Pods(string(k8sArgs.K8S_POD_NAMESPACE)).Get(fmt.Sprintf("%s", k8sArgs.K8S_POD_NAME), metav1.GetOptions{})
 		fmt.Fprintf(os.Stderr, "CNI Genie pod.Annotations[cni] before = %s\n",pod.Annotations["cni"])
 		pod.Annotations["cni"] = cns[0]
