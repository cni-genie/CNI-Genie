--- conflicted
+++ resolved
@@ -715,8 +715,7 @@
 	if conf.DefaultPlugin == "" {
 		return []string{"weave"}
 	}
-<<<<<<< HEAD
-	return conf.DefaultPlugin
+	return strings.Split(conf.DefaultPlugin, ",")
 }
 
 func mergeWithResult(srcObj, dstObj types.Result) (types.Result, error) {
@@ -815,7 +814,4 @@
 		}
 	}
 	return result, nil
-=======
-	return strings.Split(conf.DefaultPlugin, ",")
->>>>>>> 1057babd
 }